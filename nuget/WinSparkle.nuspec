﻿<?xml version="1.0" encoding="utf-8"?>
<package xmlns="http://schemas.microsoft.com/packaging/2011/08/nuspec.xsd">
    <metadata>
        <id>WinSparkle</id>
        <version>0.9.0</version>
        <title>WinSparkle</title>
        <authors>Vaclav Slavik</authors>
        <license type="expression">MIT</license>
        <projectUrl>https://github.com/vslavik/winsparkle</projectUrl>
        <requireLicenseAcceptance>false</requireLicenseAcceptance>
        <description>App update framework for Windows, inspired by Sparkle for macOS</description>
        <copyright>Copyright (C) Vaclav Slavik</copyright>
        <language>en-US</language>
        <tags>native update sparkle appcast</tags>
    </metadata>

    <files>
        <file src="..\include\*.h" target="build\native\include\" />
        <file src="..\Release\WinSparkle.dll" target="build\native\Win32\" />
        <file src="..\Release\WinSparkle.lib" target="build\native\Win32\" />
        <file src="..\x64\Release\WinSparkle.dll" target="build\native\x64\" />
        <file src="..\x64\Release\WinSparkle.lib" target="build\native\x64\" />
        <file src="..\ARM64\Release\WinSparkle.dll" target="build\native\ARM64\" />
        <file src="..\ARM64\Release\WinSparkle.lib" target="build\native\ARM64\" />
<<<<<<< HEAD
        <file src="..\Release\WinSparkle.dll" target="runtimes\win-x86\native\" />
        <file src="..\x64\Release\WinSparkle.dll" target="runtimes\win-x64\native\" />
        <file src="..\ARM64\Release\WinSparkle.dll" target="runtimes\win-arm64\native\" />
=======
        <file src="..\ARM64\Release\winsparkle-tool.exe" target="tools" />
>>>>>>> f4787e06
        <file src="WinSparkle.targets" target="build\native\" />
        <file src="WinSparkle.props" target="build" />
        <file src="..\*.md" target="" />
        <file src="..\COPYING" target="COPYING" />
    </files>
</package><|MERGE_RESOLUTION|>--- conflicted
+++ resolved
@@ -22,13 +22,10 @@
         <file src="..\x64\Release\WinSparkle.lib" target="build\native\x64\" />
         <file src="..\ARM64\Release\WinSparkle.dll" target="build\native\ARM64\" />
         <file src="..\ARM64\Release\WinSparkle.lib" target="build\native\ARM64\" />
-<<<<<<< HEAD
         <file src="..\Release\WinSparkle.dll" target="runtimes\win-x86\native\" />
         <file src="..\x64\Release\WinSparkle.dll" target="runtimes\win-x64\native\" />
         <file src="..\ARM64\Release\WinSparkle.dll" target="runtimes\win-arm64\native\" />
-=======
         <file src="..\ARM64\Release\winsparkle-tool.exe" target="tools" />
->>>>>>> f4787e06
         <file src="WinSparkle.targets" target="build\native\" />
         <file src="WinSparkle.props" target="build" />
         <file src="..\*.md" target="" />
