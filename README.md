<p align="center">
  <img height="128" src="https://github.com/vslavik/winsparkle/raw/refs/heads/master/artwork/WinSparkle.svg" alt="WinSparkle"/>
</p>

WinSparkle
======

**WinSparkle is a plug-and-forget software update library for Windows
applications.**

[![Build WinSparkle](https://github.com/vslavik/winsparkle/actions/workflows/build.yml/badge.svg)](https://github.com/vslavik/winsparkle/actions/workflows/build.yml)
[![Crowdin](https://badges.crowdin.net/winsparkle/localized.svg)](https://crowdin.com/project/winsparkle)

<<<<<<< HEAD
WinSparkle is heavily inspired by the Sparkle framework for Mac
=======
WinSparkle is a plug-and-forget software update library for Windows
applications. It is heavily inspired by the Sparkle framework for OS X
>>>>>>> f4787e06
written by Andy Matuschak and others, to the point of sharing the same
updates format (appcasts) and having very similar user interface.

See https://winsparkle.org for more information about WinSparkle.

Documentation: [wiki](https://github.com/vslavik/winsparkle/wiki) and
the [winsparkle.h header](https://github.com/vslavik/winsparkle/blob/master/include/winsparkle.h).


 Using prebuilt binaries
-------------------------

The easiest way to use WinSparkle is to either download the prebuilt `WinSparkle.dll`
binary from releases or use the `WinSparkle` [NuGet package](https://www.nuget.org/packages/WinSparkle/).
Prebuilt binaries are available for x86, x64 and arm64 platforms.


 Bindings
----------

WinSparkle has a C API that makes it easy to use from many modern languages in addition to C/C++. In addition to that, several bindings for popular languages exist:

* [How to use with C#/.NET](https://github.com/vslavik/winsparkle/wiki/Basic-Setup#managed-code--net--c-applications)
* [Python](https://pypi.org/project/pywinsparkle/)
* [Go](https://github.com/abemedia/go-winsparkle)
* [Pascal](https://github.com/vslavik/winsparkle/tree/master/pascal) binding bundled with WinSparkle


 Building from sources
-----------------------

If you prefer to build WinSparkle yourself, you can do so.  You'll have to
compile from a git checkout; some of the dependencies are included as git
submodules.

Check the sources out and initialize the submodules:

    $ git clone https://github.com/vslavik/winsparkle.git
    $ cd winsparkle
    $ git submodule init
    $ git submodule update

To compile the library, just open `WinSparkle.sln` (or the one corresponding to
your compiler version) solution and build it.

At the moment, projects for Visual C++ (2010 and up) are provided, so you'll
need that (Express/Community edition suffices). In principle, there's nothing
in the code preventing it from being compiled by other compilers.

There are also unsupported CMake build files in the cmake directory.

 Signing updates
----------------

Updates must be cryptographically signed to prevent tampering. WinSparkle uses the same mechanism for signing and signature verification
as [Sparkle Project](https://sparkle-project.org/documentation/#dsa-signatures) does. Its tools and verification methods are fully compatible.

Signatures use the EdDSA algorithm with the Ed25519 curve. The public key is included in the app and enclosures in the appcast must have a signature attached to them.

Older DSA-based signatures are also supported, but they are deprecated and will be removed in a future version. [Upgrade your app to EdDSA](https://github.com/vslavik/winsparkle/wiki/Upgrading-from-DSA-to-EdDSA-signatures) if you still use DSA.

<<<<<<< HEAD
You need `openssl.exe` available on Windows to use those tools (available as
[precompiled binary](https://wiki.openssl.org/index.php/Binaries)).
=======
### Companion tool
>>>>>>> f4787e06

WinSparkle provides a companion tool, `winsparkle-tool`, to generate keys and sign your updates using EdDSA signatures. This tool is included in the binary package under `bin` directory, in NuGet package (in `tools` directory, pointed to by `$(WinSparkleTool)` property), or you can be compile it from sources.

See the output of `winsparkle-tool --help` for more information.

### Prepare signing with EdDSA signatures:

1. First, make yourself a pair of EdDSA keys, using `winsparkle-tool generate-key`. This needs to be done only once.
2. Back up your private key (eddsa_priv.pem) and keep it safe. You don’t want anyone else getting it, and if you lose it, you will not be able to issue any new updates!
3. Add your public key to your project either as Windows resource or by calling `win_sparkle_set_eddsa_public_key()`

For example:
```
$ winsparkle-tool generate-key --file private.key
Private key saved to private.key
Public key: pXAx0wfi8kGbeQln11+V4R3tCepSuLXeo7LkOeudc/U=

Add the public key to the resource file like this:

    EdDSAPub EDDSA {"pXAx0wfi8kGbeQln11+V4R3tCepSuLXeo7LkOeudc/U="}

or use the API to set it:

    win_sparkle_set_eddsa_public_key("pXAx0wfi8kGbeQln11+V4R3tCepSuLXeo7LkOeudc/U=");
```

### Sign your update

When your update is ready (e.g. `Updater.exe`), sign it and include signature
to your appcast file:

 - Sign: `winsparkle-tool sign -f private.key Updater.exe`
 - Add standard output of previous command as `sparkle:edSignature` attribute
 of `enclosure` node of your appcast file.

For example:
```
$ winsparkle-tool sign --verbose --file private.key Updater.exe
sparkle:edSignature="JhQ69mgRxjNxS35zmMu6bMd9UlkCC/tkCiSR4SXQOfBwwH1FkqYSgNyT5dbWjnw5F1c/6/LqbCGw+WckvJiOBw==" length="1736832"
```


### Legacy DSA signatures

If you still use DSA signatures, you can sign your updates using the `bin/legacy_*.bat` scripts and [the old instructions](https://github.com/vslavik/winsparkle/tree/v0.8.3?tab=readme-ov-file#dsa-signatures), as part of [transitioning to EdDSA signatures](https://github.com/vslavik/winsparkle/wiki/Upgrading-from-DSA-to-EdDSA-signatures).


 Where can I get some examples?
--------------------------------

Download the sources archive and have a look at the
[examples/](https://github.com/vslavik/winsparkle/tree/master/examples) folder.<|MERGE_RESOLUTION|>--- conflicted
+++ resolved
@@ -11,12 +11,7 @@
 [![Build WinSparkle](https://github.com/vslavik/winsparkle/actions/workflows/build.yml/badge.svg)](https://github.com/vslavik/winsparkle/actions/workflows/build.yml)
 [![Crowdin](https://badges.crowdin.net/winsparkle/localized.svg)](https://crowdin.com/project/winsparkle)
 
-<<<<<<< HEAD
 WinSparkle is heavily inspired by the Sparkle framework for Mac
-=======
-WinSparkle is a plug-and-forget software update library for Windows
-applications. It is heavily inspired by the Sparkle framework for OS X
->>>>>>> f4787e06
 written by Andy Matuschak and others, to the point of sharing the same
 updates format (appcasts) and having very similar user interface.
 
@@ -78,12 +73,7 @@
 
 Older DSA-based signatures are also supported, but they are deprecated and will be removed in a future version. [Upgrade your app to EdDSA](https://github.com/vslavik/winsparkle/wiki/Upgrading-from-DSA-to-EdDSA-signatures) if you still use DSA.
 
-<<<<<<< HEAD
-You need `openssl.exe` available on Windows to use those tools (available as
-[precompiled binary](https://wiki.openssl.org/index.php/Binaries)).
-=======
 ### Companion tool
->>>>>>> f4787e06
 
 WinSparkle provides a companion tool, `winsparkle-tool`, to generate keys and sign your updates using EdDSA signatures. This tool is included in the binary package under `bin` directory, in NuGet package (in `tools` directory, pointed to by `$(WinSparkleTool)` property), or you can be compile it from sources.
 
